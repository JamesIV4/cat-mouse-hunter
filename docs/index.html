--- conflicted
+++ resolved
@@ -77,9 +77,8 @@
       a {
         color: #9ad1ff;
       }
-<<<<<<< HEAD
     </style>
-    <script type="module" crossorigin src="/cat-mouse-hunter/assets/index-D33I_f3k.js"></script>
+    <script type="module" crossorigin src="/cat-mouse-hunter/assets/index-CsCmbuK6.js"></script>
   </head>
   <body>
     <div id="app"></div>
@@ -95,25 +94,4 @@
 
     <div class="lockHint" id="lockHint">Click the game to enable mouse look</div>
   </body>
-</html>
-=======
-    </style>
-    <script type="module" crossorigin src="/cat-mouse-hunter/assets/index-CDpeVCbh.js"></script>
-  </head>
-  <body>
-    <div id="app"></div>
-    <div class="hud" id="hud">
-      <div class="row">Level: <span id="level">1</span></div>
-      <div class="row">Mice: <span id="caught">0</span>/<span id="required">5</span></div>
-      <div class="row" id="row-remaining" style="display: none">Remaining: <span id="remaining">0</span></div>
-      <div class="row" id="row-state" style="display: none">State: <span id="state">Idle</span></div>
-      <div class="row" id="row-fps" style="display: none">FPS: <span id="fps">0</span></div>
-      <div class="row" id="row-room" style="display: none">Room: <span id="roomType">Unknown</span></div>
-    </div>
-    <div class="center-banner" id="banner"></div>
-
-    <div class="lockHint" id="lockHint">Click the game to enable mouse look</div>
-
-  </body>
-</html>
->>>>>>> 2a74c93f
+</html>